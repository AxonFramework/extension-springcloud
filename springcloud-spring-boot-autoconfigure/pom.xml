--- conflicted
+++ resolved
@@ -20,11 +20,7 @@
     <parent>
         <groupId>org.axonframework.extensions.springcloud</groupId>
         <artifactId>axon-springcloud-parent</artifactId>
-<<<<<<< HEAD
         <version>4.6.0-SNAPSHOT</version>
-=======
-        <version>4.5.1-SNAPSHOT</version>
->>>>>>> 5a5b1446
     </parent>
 
     <artifactId>axon-springcloud-spring-boot-autoconfigure</artifactId>
