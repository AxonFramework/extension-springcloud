--- conflicted
+++ resolved
@@ -110,17 +110,11 @@
     </profiles>
 
     <properties>
-<<<<<<< HEAD
+        <project.build.sourceEncoding>UTF-8</project.build.sourceEncoding>
+
         <axon.version>4.3</axon.version>
-        <slf4j.version>1.7.25</slf4j.version>
-        <log4j.version>1.2.17</log4j.version>
-=======
-        <project.build.sourceEncoding>UTF-8</project.build.sourceEncoding>
-
-        <axon.version>4.2</axon.version>
         <spring-cloud.version>2.0.1.RELEASE</spring-cloud.version>
 
->>>>>>> de5402bb
         <spring.version>5.1.4.RELEASE</spring.version>
         <spring.boot.version>2.1.2.RELEASE</spring.boot.version>
 
