--- conflicted
+++ resolved
@@ -19,11 +19,7 @@
 
     <groupId>org.axonframework.extensions.springcloud</groupId>
     <artifactId>axon-springcloud-parent</artifactId>
-<<<<<<< HEAD
     <version>4.6.0-SNAPSHOT</version>
-=======
-    <version>4.5.1-SNAPSHOT</version>
->>>>>>> 5a5b1446
     <modules>
         <module>springcloud</module>
         <module>springcloud-spring-boot-autoconfigure</module>
