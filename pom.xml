<?xml version="1.0" encoding="UTF-8" standalone="no"?>
<!--
  ~ Copyright (c) 2010-2020. Axon Framework
  ~
  ~ Licensed under the Apache License, Version 2.0 (the "License");
  ~ you may not use this file except in compliance with the License.
  ~ You may obtain a copy of the License at
  ~
  ~    http://www.apache.org/licenses/LICENSE-2.0
  ~
  ~ Unless required by applicable law or agreed to in writing, software
  ~ distributed under the License is distributed on an "AS IS" BASIS,
  ~ WITHOUT WARRANTIES OR CONDITIONS OF ANY KIND, either express or implied.
  ~ See the License for the specific language governing permissions and
  ~ limitations under the License.
  -->
<project xmlns="http://maven.apache.org/POM/4.0.0" xmlns:xsi="http://www.w3.org/2001/XMLSchema-instance"
         xsi:schemaLocation="http://maven.apache.org/POM/4.0.0 http://maven.apache.org/xsd/maven-4.0.0.xsd">

    <groupId>org.axonframework.extensions.springcloud</groupId>
    <artifactId>axon-springcloud-parent</artifactId>
    <version>4.5-SNAPSHOT</version>
    <modules>
        <module>springcloud</module>
        <module>springcloud-streams</module>
        <module>springcloud-spring-boot-autoconfigure</module>
        <module>springcloud-spring-boot-starter</module>
    </modules>
    <packaging>pom</packaging>

    <modelVersion>4.0.0</modelVersion>

    <name>Axon Framework - Spring Cloud Extension</name>
    <description>
        An Axon Framework extension allowing Spring Cloud integration.
    </description>

    <inceptionYear>2010</inceptionYear>
    <url>http://www.axonframework.org</url>
    <licenses>
        <license>
            <name>Apache 2.0</name>
            <url>http://www.apache.org/licenses/LICENSE-2.0</url>
        </license>
    </licenses>
    <issueManagement>
        <system>GitHub</system>
        <url>https://github.com/AxonFramework/extension-springcloud/issues</url>
    </issueManagement>

    <properties>
        <project.build.sourceEncoding>UTF-8</project.build.sourceEncoding>

        <axon.version>4.4.7</axon.version>
        <spring-cloud-release.version>Hoxton.SR10</spring-cloud-release.version>

        <spring.version>5.3.4</spring.version>
        <spring-messaging.version>5.3.4</spring-messaging.version>
        <spring-integration.version>5.3.4.RELEASE</spring-integration.version>
        <spring.boot.version>2.3.9.RELEASE</spring.boot.version>

        <slf4j.version>1.7.30</slf4j.version>
        <log4j.version>2.14.0</log4j.version>

<<<<<<< HEAD
    <properties>
        <axon.version>4.1</axon.version>
        <slf4j.version>1.7.25</slf4j.version>
        <log4j.version>1.2.17</log4j.version>
        <spring.version>5.1.4.RELEASE</spring.version>
        <spring.boot.version>2.1.2.RELEASE</spring.boot.version>
        <spring-cloud.version>2.0.1.RELEASE</spring-cloud.version>
        <spring-messaging.version>5.1.6.RELEASE</spring-messaging.version>
        <spring-integration.version>5.1.4.RELEASE</spring-integration.version>
        <project.build.sourceEncoding>UTF-8</project.build.sourceEncoding>
        <mockito.version>2.15.0</mockito.version>
        <jackson.version>2.9.8</jackson.version>
=======
        <mockito.version>3.8.0</mockito.version>
        <jackson.version>2.12.2</jackson.version>
        <commons-io.version>2.8.0</commons-io.version>
        <javax.jaxb-api.version>2.3.1</javax.jaxb-api.version>
        <guava-collections.version>r03</guava-collections.version>
        <junit.jupiter.version>5.7.1</junit.jupiter.version>

        <jacoco-maven-plugin.version>0.8.6</jacoco-maven-plugin.version>
>>>>>>> cf4138bc
    </properties>

    <dependencies>
        <!-- Test dependencies -->
        <dependency>
            <groupId>org.springframework</groupId>
            <artifactId>spring-test</artifactId>
            <version>${spring.version}</version>
            <scope>test</scope>
        </dependency>

        <dependency>
            <groupId>org.junit.jupiter</groupId>
            <artifactId>junit-jupiter</artifactId>
            <scope>test</scope>
        </dependency>
        <dependency>
            <groupId>org.mockito</groupId>
            <artifactId>mockito-junit-jupiter</artifactId>
            <scope>test</scope>
        </dependency>
        <dependency>
            <groupId>org.mockito</groupId>
            <artifactId>mockito-core</artifactId>
            <scope>test</scope>
        </dependency>

        <dependency>
            <groupId>org.slf4j</groupId>
            <artifactId>jul-to-slf4j</artifactId>
            <version>${slf4j.version}</version>
            <scope>test</scope>
        </dependency>
        <dependency>
            <groupId>org.slf4j</groupId>
            <artifactId>jcl-over-slf4j</artifactId>
            <version>${slf4j.version}</version>
            <scope>test</scope>
        </dependency>
        <dependency>
            <groupId>org.apache.logging.log4j</groupId>
            <artifactId>log4j-slf4j-impl</artifactId>
            <version>${log4j.version}</version>
            <scope>test</scope>
        </dependency>
        <dependency>
            <groupId>org.apache.logging.log4j</groupId>
            <artifactId>log4j-core</artifactId>
            <version>${log4j.version}</version>
            <scope>test</scope>
            <exclusions>
                <exclusion>
                    <groupId>com.sun.jdmk</groupId>
                    <artifactId>jmxtools</artifactId>
                </exclusion>
                <exclusion>
                    <groupId>com.sun.jmx</groupId>
                    <artifactId>jmxri</artifactId>
                </exclusion>
                <exclusion>
                    <groupId>javax.mail</groupId>
                    <artifactId>mail</artifactId>
                </exclusion>
                <exclusion>
                    <groupId>javax.jms</groupId>
                    <artifactId>jms</artifactId>
                </exclusion>
            </exclusions>
        </dependency>

        <dependency>
            <groupId>javax.inject</groupId>
            <artifactId>javax.inject</artifactId>
            <version>1</version>
            <scope>test</scope>
        </dependency>
        <dependency>
            <groupId>commons-io</groupId>
            <artifactId>commons-io</artifactId>
            <version>${commons-io.version}</version>
            <scope>test</scope>
        </dependency>

        <dependency>
            <!-- Not pat of Java 9 by default. Adding it as a dependency makes it compatible with Java 8 -->
            <groupId>javax.xml.bind</groupId>
            <artifactId>jaxb-api</artifactId>
            <version>${javax.jaxb-api.version}</version>
            <scope>test</scope>
        </dependency>
    </dependencies>

    <dependencyManagement>
        <dependencies>
            <dependency>
                <groupId>org.springframework.cloud</groupId>
                <artifactId>spring-cloud-dependencies</artifactId>
                <version>${spring-cloud-release.version}</version>
                <type>pom</type>
                <scope>import</scope>
            </dependency>

            <dependency>
                <groupId>org.springframework</groupId>
                <artifactId>spring-context</artifactId>
                <version>${spring.version}</version>
            </dependency>

            <dependency>
                <groupId>org.springframework.boot</groupId>
                <artifactId>spring-boot-configuration-processor</artifactId>
                <version>${spring.boot.version}</version>
            </dependency>

            <dependency>
                <groupId>org.springframework.boot</groupId>
                <artifactId>spring-boot-starter</artifactId>
                <version>${spring.boot.version}</version>
            </dependency>

            <dependency>
                <groupId>org.junit.jupiter</groupId>
                <artifactId>junit-jupiter</artifactId>
                <version>${junit.jupiter.version}</version>
            </dependency>
            <dependency>
                <groupId>org.mockito</groupId>
                <artifactId>mockito-core</artifactId>
                <version>${mockito.version}</version>
            </dependency>
            <dependency>
                <groupId>org.mockito</groupId>
                <artifactId>mockito-junit-jupiter</artifactId>
                <version>${mockito.version}</version>
            </dependency>
        </dependencies>
    </dependencyManagement>

    <build>
        <pluginManagement>
            <plugins>
                <plugin>
                    <artifactId>maven-clean-plugin</artifactId>
                    <version>3.1.0</version>
                </plugin>
                <plugin>
                    <artifactId>maven-install-plugin</artifactId>
                    <version>2.5.2</version>
                </plugin>
            </plugins>
        </pluginManagement>
        <plugins>
            <plugin>
                <artifactId>maven-resources-plugin</artifactId>
                <version>3.2.0</version>
                <configuration>
                    <encoding>UTF-8</encoding>
                </configuration>
            </plugin>
            <plugin>
                <artifactId>maven-deploy-plugin</artifactId>
                <version>2.8.2</version>
            </plugin>
            <plugin>
                <artifactId>maven-compiler-plugin</artifactId>
                <version>3.8.1</version>
                <configuration>
                    <source>1.8</source>
                    <target>1.8</target>
                    <encoding>UTF-8</encoding>
                </configuration>
            </plugin>
            <plugin>
                <groupId>org.apache.maven.plugins</groupId>
                <artifactId>maven-assembly-plugin</artifactId>
                <version>3.3.0</version>
                <configuration>
                    <descriptorSourceDirectory>assembly</descriptorSourceDirectory>
                    <archiverConfig>
                        <duplicateBehavior>skip</duplicateBehavior>
                    </archiverConfig>
                </configuration>
            </plugin>
            <plugin>
                <artifactId>maven-release-plugin</artifactId>
                <version>2.5.3</version>
                <configuration>
                    <mavenExecutorId>forked-path</mavenExecutorId>
                    <localCheckout>true</localCheckout>
                    <pushChanges>false</pushChanges>
                </configuration>
            </plugin>
            <plugin>
                <artifactId>maven-surefire-plugin</artifactId>
                <version>2.22.2</version>
                <configuration>
                    <includes>
                        <include>**/*Test.java</include>
                        <include>**/*Tests.java</include>
                        <include>**/*Test_*.java</include>
                        <include>**/*Tests_*.java</include>
                    </includes>
                    <systemPropertyVariables>
                        <slf4j.version>${slf4j.version}</slf4j.version>
                        <log4j.version>${log4j.version}</log4j.version>
                    </systemPropertyVariables>
                </configuration>
            </plugin>
            <plugin>
                <artifactId>maven-javadoc-plugin</artifactId>
                <version>3.2.0</version>
                <executions>
                    <execution>
                        <id>attach-javadoc</id>
                        <phase>deploy</phase>
                        <goals>
                            <goal>jar</goal>
                        </goals>
                    </execution>
                </executions>
                <configuration>
                    <additionalparam>-Xdoclint:none</additionalparam>
                </configuration>
            </plugin>
            <plugin>
                <artifactId>maven-jar-plugin</artifactId>
                <version>3.2.0</version>
                <configuration>
                    <archive>
                        <manifest>
                            <addDefaultImplementationEntries>true</addDefaultImplementationEntries>
                        </manifest>
                    </archive>
                </configuration>
            </plugin>
            <plugin>
                <artifactId>maven-source-plugin</artifactId>
                <version>3.2.1</version>
                <executions>
                    <execution>
                        <id>attach-sources</id>
                        <phase>package</phase>
                        <goals>
                            <goal>jar-no-fork</goal>
                        </goals>
                    </execution>
                </executions>
            </plugin>
            <plugin>
                <!-- just to make sure deployed artifacts are always built (and tested) using JDK 8+ -->
                <artifactId>maven-enforcer-plugin</artifactId>
                <version>1.4.1</version>
                <executions>
                    <execution>
                        <id>enforce-java</id>
                        <phase>deploy</phase>
                        <goals>
                            <goal>enforce</goal>
                        </goals>
                        <configuration>
                            <rules>
                                <requireJavaVersion>
                                    <version>1.8</version>
                                </requireJavaVersion>
                                <requireMavenVersion>
                                    <version>3.5</version>
                                </requireMavenVersion>
                            </rules>
                        </configuration>
                    </execution>
                </executions>
            </plugin>
        </plugins>
    </build>

    <profiles>
        <profile>
            <id>release-sign-artifacts</id>
            <activation>
                <property>
                    <name>performRelease</name>
                    <value>true</value>
                </property>
            </activation>
            <build>
                <plugins>
                    <plugin>
                        <groupId>org.apache.maven.plugins</groupId>
                        <artifactId>maven-gpg-plugin</artifactId>
                        <version>1.6</version>
                        <executions>
                            <execution>
                                <id>sign-artifacts</id>
                                <phase>verify</phase>
                                <goals>
                                    <!--suppress MavenModelInspection -->
                                    <goal>sign</goal>
                                </goals>
                            </execution>
                        </executions>
                    </plugin>
                </plugins>
            </build>
        </profile>

        <profile>
            <id>coverage</id>
            <build>
                <plugins>
                    <plugin>
                        <groupId>org.jacoco</groupId>
                        <artifactId>jacoco-maven-plugin</artifactId>
                        <version>${jacoco-maven-plugin.version}</version>

                        <executions>
                            <execution>
                                <goals>
                                    <goal>prepare-agent</goal>
                                </goals>
                            </execution>
                            <execution>
                                <id>report</id>
                                <phase>prepare-package</phase>
                                <goals>
                                    <goal>report</goal>
                                </goals>
                            </execution>
                        </executions>
                    </plugin>
                </plugins>
            </build>
        </profile>

    </profiles>

    <repositories>
        <repository>
            <id>sonatype</id>
            <url>https://oss.sonatype.org/content/repositories/snapshots</url>
            <snapshots>
                <enabled>true</enabled>
                <updatePolicy>always</updatePolicy>
                <checksumPolicy>fail</checksumPolicy>
            </snapshots>
        </repository>
    </repositories>

    <!-- deploy and release configuration -->
    <distributionManagement>
        <snapshotRepository>
            <id>sonatype</id>
            <url>https://oss.sonatype.org/content/repositories/snapshots</url>
            <uniqueVersion>true</uniqueVersion>
        </snapshotRepository>
        <repository>
            <id>sonatype</id>
            <url>https://oss.sonatype.org/service/local/staging/deploy/maven2</url>
            <uniqueVersion>false</uniqueVersion>
        </repository>
    </distributionManagement>
    <scm>
        <connection>scm:git:git://github.com/AxonFramework/extension-springcloud.git</connection>
        <developerConnection>scm:git:git@github.com:AxonFramework/extension-springcloud.git</developerConnection>
        <url>https://github.com/AxonFramework/extension-springcloud</url>
        <tag>HEAD</tag>
    </scm>

    <developers>
        <developer>
            <name>Allard Buijze</name>
            <email>allard.buijze@axoniq.io</email>
            <organization>AxonIQ</organization>
            <organizationUrl>https://axoniq.io</organizationUrl>
            <roles>
                <role>Project Owner</role>
            </roles>
        </developer>
        <developer>
            <name>Steven van Beelen</name>
            <email>steven.vanbeelen@axoniq.io</email>
            <organization>AxonIQ</organization>
            <organizationUrl>https://axoniq.io</organizationUrl>
            <roles>
                <role>Committer</role>
            </roles>
        </developer>
    </developers>
</project><|MERGE_RESOLUTION|>--- conflicted
+++ resolved
@@ -62,20 +62,6 @@
         <slf4j.version>1.7.30</slf4j.version>
         <log4j.version>2.14.0</log4j.version>
 
-<<<<<<< HEAD
-    <properties>
-        <axon.version>4.1</axon.version>
-        <slf4j.version>1.7.25</slf4j.version>
-        <log4j.version>1.2.17</log4j.version>
-        <spring.version>5.1.4.RELEASE</spring.version>
-        <spring.boot.version>2.1.2.RELEASE</spring.boot.version>
-        <spring-cloud.version>2.0.1.RELEASE</spring-cloud.version>
-        <spring-messaging.version>5.1.6.RELEASE</spring-messaging.version>
-        <spring-integration.version>5.1.4.RELEASE</spring-integration.version>
-        <project.build.sourceEncoding>UTF-8</project.build.sourceEncoding>
-        <mockito.version>2.15.0</mockito.version>
-        <jackson.version>2.9.8</jackson.version>
-=======
         <mockito.version>3.8.0</mockito.version>
         <jackson.version>2.12.2</jackson.version>
         <commons-io.version>2.8.0</commons-io.version>
@@ -84,7 +70,6 @@
         <junit.jupiter.version>5.7.1</junit.jupiter.version>
 
         <jacoco-maven-plugin.version>0.8.6</jacoco-maven-plugin.version>
->>>>>>> cf4138bc
     </properties>
 
     <dependencies>
